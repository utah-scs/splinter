--- conflicted
+++ resolved
@@ -10,11 +10,8 @@
 	(cd ext/aggregate; cargo build --release)
 	(cd ext/pushback; cargo build --release)
 	(cd ext/scan; cargo build --release)
-<<<<<<< HEAD
 	(cd ext/analysis; cargo build --release)
-=======
 	(cd ext/auth; cargo build --release)
->>>>>>> 86fe62cd
 
 .PHONY: so-test
 
@@ -65,11 +62,8 @@
 	(cd ext/aggregate; cargo clean)
 	(cd ext/pushback; cargo clean)
 	(cd ext/scan; cargo clean)
-<<<<<<< HEAD
 	(cd ext/analysis; cargo clean)
-=======
 	(cd ext/auth; cargo clean)
->>>>>>> 86fe62cd
 	(cd sandstorm; cargo clean)
 	(cd net; ./build.sh clean)
 	(cd util; cargo clean)