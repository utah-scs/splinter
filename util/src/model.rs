/* Copyright (c) 2019 University of Utah
 *
 * Permission to use, copy, modify, and distribute this software for any
 * purpose with or without fee is hereby granted, provided that the above
 * copyright notice and this permission notice appear in all copies.
 *
 * THE SOFTWARE IS PROVIDED "AS IS" AND THE AUTHOR(S) DISCLAIM ALL WARRANTIES
 * WITH REGARD TO THIS SOFTWARE INCLUDING ALL IMPLIED WARRANTIES OF
 * MERCHANTABILITY AND FITNESS. IN NO EVENT SHALL AUTHORS BE LIABLE FOR
 * ANY SPECIAL, DIRECT, INDIRECT, OR CONSEQUENTIAL DAMAGES OR ANY DAMAGES
 * WHATSOEVER RESULTING FROM LOSS OF USE, DATA OR PROFITS, WHETHER IN AN
 * ACTION OF CONTRACT, NEGLIGENCE OR OTHER TORTIOUS ACTION, ARISING OUT OF
 * OR IN CONNECTION WITH THE USE OR PERFORMANCE OF THIS SOFTWARE.
 */

use bincode::{deserialize, serialize};
use hashbrown::HashMap;

use std::cell::RefCell;
use std::fs::File;
use std::io::Read;
use std::path::Path;
use std::str::FromStr;
use std::sync::{Arc, Mutex};

use rustlearn::ensemble::random_forest;
use rustlearn::linear_models::sgdclassifier;
use rustlearn::metrics;
use rustlearn::prelude::*;
use rustlearn::trees::decision_tree;

use super::common;

/// Return a 64-bit timestamp using the rdtsc instruction.
#[cfg(any(target_arch = "x86", target_arch = "x86_64"))]
pub fn rdtsc() -> u64 {
    unsafe {
        let lo: u32;
        let hi: u32;
        asm!("rdtsc" : "={eax}"(lo), "={edx}"(hi) : : : "volatile");
        (((hi as u64) << 32) | lo as u64)
    }
}

/// Store the model for each extension.
pub struct Model {
    /// This is used to store the serialized version of the model.
    pub lr_serialized: Vec<u8>,

    /// This is used to store the deserialized version of the model.
    pub lr_deserialized: sgdclassifier::SGDClassifier,

    /// This is used to store the serialized version of the model.
    pub dr_serialized: Vec<u8>,

    /// This is used to store the deserialized version of the model.
    pub dr_deserialized: decision_tree::DecisionTree,

    /// This is used to store the serialized version of the model.
    pub rf_serialized: Vec<u8>,

    /// This is used to store the deserialized version of the model.
    pub rf_deserialized: random_forest::RandomForest,
}

/// Add some methods to Model which can be used to use Model struct.
impl Model {
    /// This method returns a new object of Model struct.
    ///
    /// # Arguments
    ///
    /// * `serialized`: A vector of u8, which is serialized version of the ML model.
    ///
    /// # Return
    ///
    /// A new Model which stores the serialized version and deserialized version of
    /// a machine learning model.
    pub fn new(lr_serial: Vec<u8>, dr_serial: Vec<u8>, rf_serial: Vec<u8>) -> Model {
        Model {
            lr_deserialized: deserialize(&lr_serial).unwrap(),
            dr_deserialized: deserialize(&dr_serial).unwrap(),
            rf_deserialized: deserialize(&rf_serial).unwrap(),
            lr_serialized: lr_serial,
            dr_serialized: dr_serial,
            rf_serialized: rf_serial,
        }
    }
}

/// This method is used to add an entry to the thread local `GLOBAL_MODEL`.
///
/// # Arguments
///
/// * `name`: The name of extension which needs the ML model.
/// * `serialized`: The serialized version of the ML model.
pub fn insert_model(name: String, lr_serial: Vec<u8>, dr_serial: Vec<u8>, rf_serial: Vec<u8>) {
    GLOBAL_MODEL.with(|a_model| {
        let model = Model::new(lr_serial, dr_serial, rf_serial);
        (*a_model).borrow_mut().insert(name, Arc::new(model));
    });
}

<<<<<<< HEAD
thread_local!(
    /// Thread local Hash table which stores the mapping between extension and ml model.
    pub static GLOBAL_MODEL: RefCell<HashMap<String, Arc<Model>>> = RefCell::new(HashMap::new())
);
=======
/// Thread local Hash table which stores the mapping between extension and ml model. Thread local
/// variable is needed as sharing static variable amoung threads is really costly.
thread_local!(pub static GLOBAL_MODEL: RefCell<HashMap<String, Arc<Model>>> = RefCell::new(HashMap::new()));
>>>>>>> 0e153ba0

/// This method is used to add an entry to the static global `MODEL`.
///
/// # Arguments
///
/// * `name`: The name of extension which needs the ML model.
/// * `serialized`: The serialized version of the ML model.
pub fn insert_global_model(
    name: String,
    lr_serial: Vec<u8>,
    dr_serial: Vec<u8>,
    rf_serial: Vec<u8>,
) {
    let model = Model::new(lr_serial, dr_serial, rf_serial);
    MODEL.lock().unwrap().insert(name, Arc::new(model));
}

lazy_static! {
    /// Global static Hash table which stores the mapping between extension and ml model.
    pub static ref MODEL: Mutex<HashMap<String, Arc<Model>>> = Mutex::new(HashMap::new());
}

/// Read and convert the content of a file to String and return the string to caller.
///
/// # Arguments
///
/// * `filename`: Name of the file content of which will be returned as a String.
///
/// # Return
/// The content of a file as a String.
pub fn get_raw_data(filename: &str) -> String {
    let path = Path::new(filename);

    let raw_data = match File::open(&path) {
        Err(_) => {
            panic!("Error in opening file {}", filename);
        }
        Ok(mut file) => {
            let mut file_data = String::new();
            file.read_to_string(&mut file_data).unwrap();
            file_data
        }
    };

    raw_data
}

/// Convert a long multiline string into a `SparseRowArray`. The format of one line in the
/// multiline string is fixed number of values separed by the space (ex: 1 2 3 4 5 6 7 8).
///
/// # Arguments
///
/// * `data`: The multiline string containing the data.
/// * `rows`: The number of rows in the multiline string.
/// * `cols`: The number of cols in the a single line in the multiline string.
///
/// # Return
/// A SparseRowArray of floats.
pub fn build_x_matrix(data: &str, rows: usize, cols: usize) -> SparseRowArray {
    let mut array = SparseRowArray::zeros(rows, cols);
    let mut row_num = 0;

    for (_row, line) in data.lines().enumerate() {
        let mut col_num = 0;
        for col_str in line.split_whitespace() {
            array.set(row_num, col_num, f32::from_str(col_str).unwrap());
            col_num += 1;
        }
        row_num += 1;
    }

    array
}

/// Convert a long multiline string into a `SparseColumnArray`. The format of one line in the
/// multiline string is fixed number of values separed by the space (ex: 1 2 3 4 5 6 7 8 9 10).
///
/// # Arguments
///
/// * `data`: The multiline string containing the data.
/// * `rows`: The number of rows in the multiline string.
/// * `cols`: The number of cols in the a single line in the multiline string.
///
/// # Return
/// A SparseColumnArray of floats.
pub fn build_col_matrix(data: &str, rows: usize, cols: usize) -> SparseColumnArray {
    let mut array = SparseColumnArray::zeros(rows, cols);
    let mut row_num = 0;

    for (_row, line) in data.lines().enumerate() {
        let mut col_num = 0;
        for col_str in line.split_whitespace() {
            array.set(row_num, col_num, f32::from_str(col_str).unwrap());
            col_num += 1;
        }
        row_num += 1;
    }

    array
}

/// This method converts a multiline string containing one element in each line to an Array.
///
/// # Arguments
///
/// * `data`: A multiline string.
///
/// # Return
/// An array.
pub fn build_y_array(data: &str) -> Array {
    let mut y = Vec::new();

    for line in data.lines() {
        for datum_str in line.split_whitespace() {
            let datum = datum_str.parse::<i32>().unwrap();
            y.push(datum);
        }
    }

    Array::from(y.iter().map(|&x| x as f32).collect::<Vec<f32>>())
}

/// This method get the file and convert the file to SparseRowArray. This method
/// is used to get the data to train and test the ML model.
pub fn get_train_data() -> (SparseRowArray, SparseRowArray) {
    let X_train = build_x_matrix(
        &get_raw_data(common::TRAINING_DATASET),
        common::TRAINING_ROWS,
        common::TRAINING_COLS,
    );
    let X_test = build_x_matrix(
        &get_raw_data(common::TESTING_DATASET),
        common::TESTING_ROWS,
        common::TESTING_COLS,
    );

    (X_train, X_test)
}

/// The supervised model needs the label for each record in the dataset, this method
/// gets the target data for training and testing dataset.
pub fn get_target_data() -> (Array, Array) {
    let y_train = build_y_array(&get_raw_data(common::TRAINING_TARGET));
    let y_test = build_y_array(&get_raw_data(common::TESTING_TARGET));

    (y_train, y_test)
}

/// This method runs the SGD classifier on the training dataset and also tests the
/// accuracy on the test dataset.
///
/// # Arguments
///
/// * `X_train`: The pointer to the SparseRowArray containing the training data.
/// * `X_test`: The pointer to the SparseRowArray containing the testing data.
/// * `y_train`: The pointer to the Array containing the target for training data.
/// * `y_test`: The pointer to the Array containing the target for testing data.
///
/// # Return
/// A serialized version of SGD model for the given dataset.
pub fn run_sgdclassifier(
    X_train: &SparseRowArray,
    X_test: &SparseRowArray,
    y_train: &Array,
    y_test: &Array,
) -> Vec<u8> {
    println!("Running SGDClassifier...");

    let num_epochs = 200;

    let mut model = sgdclassifier::Hyperparameters::new(X_train.cols()).build();

    for _ in 0..num_epochs {
        model.fit(X_train, y_train).unwrap();
    }

    let predictions = model.predict(X_test).unwrap();
    let accuracy = metrics::accuracy_score(y_test, &predictions);

    println!("SGDClassifier accuracy: {}%", accuracy * 100.0);

    let serialized = serialize(&model).unwrap();
    println!("Size of serialized model {} Bytes", serialized.len());
    let start = rdtsc();
    let model: sgdclassifier::SGDClassifier = deserialize(&serialized).unwrap();
    let diff1 = rdtsc() - start;

    let X = build_x_matrix(&get_raw_data("./../misc/data/positive.feat"), 1, 25);
    let Y = build_x_matrix(&get_raw_data("./../misc/data/negative.feat"), 1, 25);

    let start = rdtsc();
    let pos = model.predict(&X).unwrap().data()[0];
    let neg = model.predict(&Y).unwrap().data()[0];
    let diff2 = rdtsc() - start;

    println!("Positive {:#?}, Negative {:#?}", pos, neg);
    println!("CPU cycle for deserialization {}", diff1);
    println!("CPU cycle for 2 prediction {}\n", diff2);

    serialized
}

/// This method runs the Decision Tree classifier on the training dataset
/// and also tests the accuracy on the test dataset.
///
/// # Arguments
///
/// * `X_train`: The pointer to the SparseRowArray containing the training data.
/// * `X_test`: The pointer to the SparseRowArray containing the testing data.
/// * `y_train`: The pointer to the Array containing the target for training data.
/// * `y_test`: The pointer to the Array containing the target for testing data.
///
/// # Return
/// A serialized version of Decision Tree classifier model for the given dataset.
pub fn run_decision_tree(
    X_train: &SparseRowArray,
    X_test: &SparseRowArray,
    y_train: &Array,
    y_test: &Array,
) -> Vec<u8> {
    println!("Running DecisionTree...");

    let X_train = SparseColumnArray::from(X_train);
    let X_test = SparseColumnArray::from(X_test);

    let mut model = decision_tree::Hyperparameters::new(X_train.cols()).build();

    model.fit(&X_train, y_train).unwrap();

    let predictions = model.predict(&X_test).unwrap();
    let accuracy = metrics::accuracy_score(y_test, &predictions);

    println!("DecisionTree accuracy: {}%", accuracy * 100.0);

    let serialized = serialize(&model).unwrap();
    println!("Size of serialized model {} Bytes", serialized.len());
    let start = rdtsc();
    let model: decision_tree::DecisionTree = deserialize(&serialized).unwrap();
    let diff1 = rdtsc() - start;

    let X = build_col_matrix(&get_raw_data("./../misc/data/positive.feat"), 1, 25);
    let Y = build_col_matrix(&get_raw_data("./../misc/data/negative.feat"), 1, 25);
    let start = rdtsc();
    let pos = model.predict(&X).unwrap().data()[0];
    let neg = model.predict(&Y).unwrap().data()[0];
    let diff2 = rdtsc() - start;

    println!("Positive {:#?}, Negative {:#?}", pos, neg);
    println!("CPU cycle for deserialization {}", diff1);
    println!("CPU cycle for 2 prediction {}\n", diff2);

    serialized
}

/// This method runs the Random Forest classifier on the training dataset
/// and also tests the accuracy on the test dataset.
///
/// # Arguments
///
/// * `X_train`: The pointer to the SparseRowArray containing the training data.
/// * `X_test`: The pointer to the SparseRowArray containing the testing data.
/// * `y_train`: The pointer to the Array containing the target for training data.
/// * `y_test`: The pointer to the Array containing the target for testing data.
///
/// # Return
/// A serialized version of Random Forest classifier model for the given dataset.
pub fn run_random_forest(
    X_train: &SparseRowArray,
    X_test: &SparseRowArray,
    y_train: &Array,
    y_test: &Array,
) -> Vec<u8> {
    println!("Running RandomForest...");

    let num_trees = 20;

    let tree_params = decision_tree::Hyperparameters::new(X_train.cols());
    let mut model = random_forest::Hyperparameters::new(tree_params, num_trees).build();

    model.fit(X_train, y_train).unwrap();

    let predictions = model.predict(X_test).unwrap();
    let accuracy = metrics::accuracy_score(y_test, &predictions);

    println!("RandomForest accuracy: {}%", accuracy * 100.0);
    let serialized = serialize(&model).unwrap();
    println!("Size of serialized model {} Bytes", serialized.len());
    let start = rdtsc();
    let model: random_forest::RandomForest = deserialize(&serialized).unwrap();
    let diff1 = rdtsc() - start;

    let X = build_x_matrix(&get_raw_data("./../misc/data/positive.feat"), 1, 25);
    let Y = build_x_matrix(&get_raw_data("./../misc/data/negative.feat"), 1, 25);

    let start = rdtsc();
    let pos = model.predict(&X).unwrap().data()[0];
    let neg = model.predict(&Y).unwrap().data()[0];
    let diff2 = rdtsc() - start;

    println!("Positive {:#?}, Negative {:#?}", pos, neg);
    println!("CPU cycle for deserialization {}", diff1);
    println!("CPU cycle for 2 prediction {}\n", diff2);

    serialized
}

/// This method runs all the classifier on the give dataset and
/// returns the serialized version for each of the ML model.
///
/// # Return
/// Serialized version for each of the classifiers called in this function.
pub fn run_ml_application() -> (Vec<u8>, Vec<u8>, Vec<u8>) {
    let (X_train, X_test) = get_train_data();
    let (y_train, y_test) = get_target_data();

    println!(
        "Training data: {} by {} matrix with {} nonzero entries",
        X_train.rows(),
        X_train.cols(),
        X_train.nnz()
    );
    println!(
        "Test data: {} by {} matrix with {} nonzero entries\n",
        X_test.rows(),
        X_test.cols(),
        X_test.nnz()
    );

    let sgd = run_sgdclassifier(&X_train, &X_test, &y_train, &y_test);
    let d_tree = run_decision_tree(&X_train, &X_test, &y_train, &y_test);
    let r_forest = run_random_forest(&X_train, &X_test, &y_train, &y_test);

    (sgd, d_tree, r_forest)
}<|MERGE_RESOLUTION|>--- conflicted
+++ resolved
@@ -100,16 +100,10 @@
     });
 }
 
-<<<<<<< HEAD
 thread_local!(
     /// Thread local Hash table which stores the mapping between extension and ml model.
     pub static GLOBAL_MODEL: RefCell<HashMap<String, Arc<Model>>> = RefCell::new(HashMap::new())
 );
-=======
-/// Thread local Hash table which stores the mapping between extension and ml model. Thread local
-/// variable is needed as sharing static variable amoung threads is really costly.
-thread_local!(pub static GLOBAL_MODEL: RefCell<HashMap<String, Arc<Model>>> = RefCell::new(HashMap::new()));
->>>>>>> 0e153ba0
 
 /// This method is used to add an entry to the static global `MODEL`.
 ///
