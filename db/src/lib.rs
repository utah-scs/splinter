/* Copyright (c) 2017 University of Utah
 *
 * Permission to use, copy, modify, and distribute this software for any
 * purpose with or without fee is hereby granted, provided that the above
 * copyright notice and this permission notice appear in all copies.
 *
 * THE SOFTWARE IS PROVIDED "AS IS" AND THE AUTHOR(S) DISCLAIM ALL WARRANTIES
 * WITH REGARD TO THIS SOFTWARE INCLUDING ALL IMPLIED WARRANTIES OF
 * MERCHANTABILITY AND FITNESS. IN NO EVENT SHALL AUTHORS BE LIABLE FOR
 * ANY SPECIAL, DIRECT, INDIRECT, OR CONSEQUENTIAL DAMAGES OR ANY DAMAGES
 * WHATSOEVER RESULTING FROM LOSS OF USE, DATA OR PROFITS, WHETHER IN AN
 * ACTION OF CONTRACT, NEGLIGENCE OR OTHER TORTIOUS ACTION, ARISING OUT OF
 * OR IN CONNECTION WITH THE USE OR PERFORMANCE OF THIS SOFTWARE.
 */

//! This crate contains the functionality needed to implement the server.
#![feature(generators, generator_trait, asm)]
#![warn(missing_docs)]

extern crate libloading;
extern crate sandstorm;
extern crate serde;
#[macro_use]
extern crate serde_derive;
<<<<<<< HEAD
extern crate bincode;
=======
extern crate crypto;
>>>>>>> 86fe62cd
extern crate hashbrown;
extern crate spin;
extern crate time;
extern crate toml;
extern crate util;

pub extern crate bytes;
pub extern crate e2d2;
pub extern crate env_logger;
#[macro_use]
pub extern crate log;

mod alloc;
mod container;
mod context;
mod native;
mod service;
mod tenant;

// Public modules for binaries.
/// This module is needed to parse the server and config file.
pub mod config;
/// This module is needed to add cycles counters at various place in the code.
#[allow(dead_code)]
#[allow(unused_imports)]
pub mod cyclecounter;
/// This module provides functionality to manipulate CPU cycle ticks.
pub mod cycles;
/// This module provides functionality to send and receive packets over the network.
pub mod dispatch;
/// This module provides functionality to install a new extension on the server.
pub mod install;
/// This module helps in initializing the tables and task creation for each extension.
pub mod master;
/// This module helps in parsing the rpc arguments from the packets.
pub mod rpc;
/// This module helps in task scheduling on the server threads.
pub mod sched;
/// This module provides functionality related to the tables.
pub mod table;
/// This modules has a trait which should be implemented by each task instance.
pub mod task;
/// This module contains the wireformat realted to the various functionalities.
pub mod wireformat;<|MERGE_RESOLUTION|>--- conflicted
+++ resolved
@@ -22,11 +22,8 @@
 extern crate serde;
 #[macro_use]
 extern crate serde_derive;
-<<<<<<< HEAD
 extern crate bincode;
-=======
 extern crate crypto;
->>>>>>> 86fe62cd
 extern crate hashbrown;
 extern crate spin;
 extern crate time;
